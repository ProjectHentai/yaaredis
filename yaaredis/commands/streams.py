from yaaredis.exceptions import RedisError, DataError
from yaaredis.utils import bool_ok, dict_merge, pairs_to_dict, string_keys_to_dict


def parse_stream_list(response):
    if response is None:
        return None
    data = []
    for r in response:
        if r is not None:
            data.append((r[0], pairs_to_dict(r[1])))
        else:
            data.append((None, None))
    return data


def list_of_pairs_to_dict(response):
    return [pairs_to_dict(row) for row in response]


def parse_xinfo_stream(response, **options):
    data = pairs_to_dict(response, decode_keys=True)
    if not options.get('full', False):
        first = data['first-entry']
        if first is not None:
            data['first-entry'] = (first[0], pairs_to_dict(first[1]))
        last = data['last-entry']
        if last is not None:
            data['last-entry'] = (last[0], pairs_to_dict(last[1]))
    else:
        data['entries'] = {
            _id: pairs_to_dict(entry)
            for _id, entry in data['entries']
        }
        data['groups'] = [
            pairs_to_dict(group, decode_keys=True)
            for group in data['groups']
        ]
    return data


def parse_stream_list(response):
    if response is None:
        return None
    data = []
    for r in response:
        if r is not None:
            data.append((r[0], pairs_to_dict(r[1])))
        else:
            data.append((None, None))
    return data


def parse_xread(response):
    if response is None:
        return []
    return [[r[0], parse_stream_list(r[1])] for r in response]
<<<<<<< HEAD
=======


def parse_xclaim(response, **options):
    if options.get('parse_justid', False):
        return response
    return parse_stream_list(response)


def parse_xautoclaim(response, **options):
    if options.get('parse_justid', False):
        return response[1]
    return parse_stream_list(response[1])


def pairs_to_dict_with_str_keys(response):
    return pairs_to_dict(response, decode_keys=True)


def parse_list_of_dicts(response):
    return list(map(pairs_to_dict_with_str_keys, response))


def parse_xpending_range(response):
    k = ('message_id', 'consumer', 'time_since_delivered', 'times_delivered')
    return [dict(zip(k, r)) for r in response]


def parse_xpending(response, **options):
    if options.get('parse_detail', False):
        return parse_xpending_range(response)
    consumers = [{'name': n, 'pending': int(p)} for n, p in response[3] or []]
    return {
        'pending': response[0],
        'min': response[1],
        'max': response[2],
        'consumers': consumers
    }
>>>>>>> 6fc1f3bf


class StreamsCommandMixin:
    RESPONSE_CALLBACKS = dict_merge(
<<<<<<< HEAD
=======
        string_keys_to_dict('XACK XDEL XLEN XTRIM', int),
>>>>>>> 6fc1f3bf
        string_keys_to_dict('XREVRANGE XRANGE', parse_stream_list),
        string_keys_to_dict('XREAD XREADGROUP', parse_xread),
        {
            'XINFO GROUPS': parse_list_of_dicts,
            'XINFO STREAM': parse_xinfo_stream,
            'XINFO CONSUMERS': parse_list_of_dicts,
            'XGROUP SETID': bool_ok,
            'XGROUP CREATE': bool_ok,
<<<<<<< HEAD
            'XGROUP DESTROY': bool
=======
            'XGROUP DESTROY': bool,
            'XCLAIM': parse_xclaim,
            'XAUTOCLAIM': parse_xautoclaim,
            'XGROUP DELCONSUMER': int,
            'XPENDING': parse_xpending
>>>>>>> 6fc1f3bf
        },
    )

    async def xadd(self, name, fields, id='*', maxlen=None, approximate=True,
                   nomkstream=False, minid=None, limit=None):
        """
        Add to a stream.
        name: name of the stream
        fields: dict of field/value pairs to insert into the stream
        id: Location to insert this record. By default it is appended.
        maxlen: truncate old stream members beyond this size.
        Can't be specified with minid.
        approximate: actual stream length may be slightly more than maxlen
        nomkstream: When set to true, do not make a stream
        minid: the minimum id in the stream to query.
        Can't be specified with maxlen.
        limit: specifies the maximum number of entries to retrieve

        For more information check https://redis.io/commands/xadd
        """
        pieces = []
        if maxlen is not None and minid is not None:
            raise DataError("Only one of ```maxlen``` or ```minid``` "
                            "may be specified")

        if maxlen is not None:
            if not isinstance(maxlen, int) or maxlen < 1:
                raise DataError('XADD maxlen must be a positive integer')
            pieces.append(b'MAXLEN')
            if approximate:
                pieces.append(b'~')
            pieces.append(str(maxlen))
        if minid is not None:
            pieces.append(b'MINID')
            if approximate:
                pieces.append(b'~')
            pieces.append(minid)
        if limit is not None:
            pieces.extend([b'LIMIT', limit])
        if nomkstream:
            pieces.append(b'NOMKSTREAM')
        pieces.append(id)
        if not isinstance(fields, dict) or len(fields) == 0:
            raise DataError('XADD fields must be a non-empty dict')
        for pair in fields.items():
            pieces.extend(pair)
        return await self.execute_command('XADD', name, *pieces)

    async def xlen(self, name):
        """
        Returns the number of elements in a given stream.

        For more information check https://redis.io/commands/xlen
        """
        return await self.execute_command('XLEN', name)

    def xrange(self, name, min='-', max='+', count=None):
        """
        Read stream values within an interval.
        name: name of the stream.
        start: first stream ID. defaults to '-',
               meaning the earliest available.
        finish: last stream ID. defaults to '+',
                meaning the latest available.
        count: if set, only return this many items, beginning with the
               earliest available.

        For more information check https://redis.io/commands/xrange
        """
        pieces = [min, max]
        if count is not None:
            if not isinstance(count, int) or count < 1:
                raise DataError('XRANGE count must be a positive integer')
            pieces.append(b'COUNT')
            pieces.append(str(count))

        return self.execute_command('XRANGE', name, *pieces)

    def xrevrange(self, name, max='+', min='-', count=None):
        """
        Read stream values within an interval, in reverse order.
        name: name of the stream
        start: first stream ID. defaults to '+',
               meaning the latest available.
        finish: last stream ID. defaults to '-',
                meaning the earliest available.
        count: if set, only return this many items, beginning with the
               latest available.

        For more information check https://redis.io/commands/xrevrange
        """
        pieces = [max, min]
        if count is not None:
            if not isinstance(count, int) or count < 1:
                raise DataError('XREVRANGE count must be a positive integer')
            pieces.append(b'COUNT')
            pieces.append(str(count))

        return self.execute_command('XREVRANGE', name, *pieces)

    async def xread(self, streams, count=None, block=None):
        """
        Block and monitor multiple streams for new data.
        streams: a dict of stream names to stream IDs, where
                   IDs indicate the last ID already seen.
        count: if set, only return this many items, beginning with the
               earliest available.
        block: number of milliseconds to wait, if nothing already present.

        For more information check https://redis.io/commands/xread
        """
        pieces = []
        if block is not None:
            if not isinstance(block, int) or block < 0:
                raise DataError('XREAD block must be a non-negative integer')
            pieces.append(b'BLOCK')
            pieces.append(str(block))
        if count is not None:
            if not isinstance(count, int) or count < 1:
                raise DataError('XREAD count must be a positive integer')
            pieces.append(b'COUNT')
            pieces.append(str(count))
        if not isinstance(streams, dict) or len(streams) == 0:
            raise DataError('XREAD streams must be a non empty dict')
        pieces.append(b'STREAMS')
        keys, values = zip(*streams.items())
        pieces.extend(keys)
        pieces.extend(values)
        return await self.execute_command('XREAD', *pieces)

    async def xreadgroup(self, groupname, consumername, streams: dict, count=None,
                         block=None, noack=False):
        """
        Read from a stream via a consumer group.
        groupname: name of the consumer group.
        consumername: name of the requesting consumer.
        streams: a dict of stream names to stream IDs, where
               IDs indicate the last ID already seen.
        count: if set, only return this many items, beginning with the
               earliest available.
        block: number of milliseconds to wait, if nothing already present.
        noack: do not add messages to the PEL

        For more information check https://redis.io/commands/xreadgroup
        """
        pieces = [b'GROUP', groupname, consumername]
        if count is not None:
            if not isinstance(count, int) or count < 1:
                raise DataError("XREADGROUP count must be a positive integer")
            pieces.append(b'COUNT')
            pieces.append(str(count))
        if block is not None:
            if not isinstance(block, int) or block < 0:
                raise DataError("XREADGROUP block must be a non-negative "
                                "integer")
            pieces.append(b'BLOCK')
            pieces.append(str(block))
        if noack:
            pieces.append(b'NOACK')
        if not isinstance(streams, dict) or len(streams) == 0:
            raise DataError('XREADGROUP streams must be a non empty dict')
        pieces.append(b'STREAMS')
        pieces.extend(streams.keys())
        pieces.extend(streams.values())
        return await self.execute_command('XREADGROUP', *pieces)

    async def xpending(self, name: str, groupname: str,
                       start='-', end='+', count=None, consumer=None, idle=None) -> list:
        """
        Available since 5.0.0.

        Time complexity:
        O(log(N)+M) with N being the number of elements in the consumer
        group pending entries list, and M the number of elements being returned.
        When the command returns just the summary it runs in O(1)
        time assuming the list of consumers is small,
        otherwise there is additional O(N) time needed to iterate every consumer.

        Fetching data from a stream via a consumer group,
        and not acknowledging such data,
        has the effect of creating pending entries.
        The XPENDING command is the interface to inspect the list of pending messages.

        :param name: name of the stream
        :param groupname: name of the consumer group
        :param start: first stream ID. defaults to '-',
               meaning the earliest available.
        :param end: last stream ID. defaults to '+',
                meaning the latest available.
        :param count: int, number of entries
                [NOTICE] only when count is set to int,
                start & end options will have effect
                and detail of pending entries will be returned
        :param consumer: str, consumer of the stream in the group
                [NOTICE] only when count is set to int,
                this option can be appended to
                query pending entries of given consumer
        """
        pieces = [name, groupname]
        if count is not None:
            if idle is not None:
                pieces.extend([b'IDLE', idle])
            pieces.extend([start, end, count])
            if consumer is not None:
                pieces.append(str(consumer))
        # todo: may there be a parse function
        return await self.execute_command('XPENDING', *pieces)

    async def xtrim(self, name, maxlen=None, approximate=True, minid=None,
                    limit=None):
        """
        Trims old messages from a stream.
        name: name of the stream.
        maxlen: truncate old stream messages beyond this size
        Can't be specified with minid.
        approximate: actual stream length may be slightly more than maxlen
        minid: the minimum id in the stream to query
        Can't be specified with maxlen.
        limit: specifies the maximum number of entries to retrieve

        For more information check https://redis.io/commands/xtrim
        """
        pieces = []
        if maxlen is not None and minid is not None:
            raise DataError("Only one of ``maxlen`` or ``minid`` "
                            "may be specified")

        if maxlen is not None:
            pieces.append(b'MAXLEN')
        if minid is not None:
            pieces.append(b'MINID')
        if approximate:
            pieces.append(b'~')
        if maxlen is not None:
            pieces.append(maxlen)
        if minid is not None:
            pieces.append(minid)
        if limit is not None:
            pieces.append(b"LIMIT")
            pieces.append(limit)

        return await self.execute_command('XTRIM', name, *pieces)

    async def xdel(self, name, *ids):
        """
        Deletes one or more messages from a stream.
        name: name of the stream.
        *ids: message ids to delete.

        For more information check https://redis.io/commands/xdel
        """
        return await self.execute_command('XDEL', name, *ids)

    async def xinfo_consumers(self, name: str, groupname: str) -> list:
        """
        Returns general information about the consumers in the group.
        name: name of the stream.
        groupname: name of the consumer group.
<<<<<<< HEAD

        For more information check https://redis.io/commands/xinfo-consumers
        """
        return await self.execute_command('XINFO CONSUMERS', name, groupname)

    async def xinfo_groups(self, name: str) -> str:
        """
        Returns general information about the consumer groups of the stream.
        name: name of the stream.

        For more information check https://redis.io/commands/xinfo-groups
        """
        return self.execute_command('XINFO GROUPS', name)

    async def xinfo_stream(self, name, full=False, count=None):
        """
        Returns general information about the stream.
        name: name of the stream.
        full: optional boolean, false by default. Return full summary

        For more information check https://redis.io/commands/xinfo-stream
        """
        pieces = [name]
        options = {}
        if full:
            pieces.append(b'FULL')
            options = {'full': full}
        if count is not None:
            pieces.append(b'COUNT')
            pieces.append(count)
        return await self.execute_command('XINFO STREAM', *pieces, **options)

    async def xack(self, name, groupname, *ids):
        """
        Acknowledges the successful processing of one or more messages.
        name: name of the stream.
        groupname: name of the consumer group.
        *ids: message ids to acknowledge.

        For more information check https://redis.io/commands/xack
        """
        return await self.execute_command('XACK', name, groupname, *ids)
=======

        For more information check https://redis.io/commands/xinfo-consumers
        """
        return await self.execute_command('XINFO CONSUMERS', name, groupname)

    async def xinfo_groups(self, name: str) -> str:
        """
        Returns general information about the consumer groups of the stream.
        name: name of the stream.

        For more information check https://redis.io/commands/xinfo-groups
        """
        return self.execute_command('XINFO GROUPS', name)

    async def xinfo_stream(self, name, full=False, count=None):
        """
        Returns general information about the stream.
        name: name of the stream.
        full: optional boolean, false by default. Return full summary

        For more information check https://redis.io/commands/xinfo-stream
        """
        pieces = [name]
        options = {}
        if full:
            pieces.append(b'FULL')
            options = {'full': full}
        if count is not None:
            pieces.append(b'COUNT')
            pieces.append(count)
        return await self.execute_command('XINFO STREAM', *pieces, **options)

    async def xack(self, name, groupname, *ids):
        """
        Acknowledges the successful processing of one or more messages.
        name: name of the stream.
        groupname: name of the consumer group.
        *ids: message ids to acknowledge.

        For more information check https://redis.io/commands/xack
        """
        return await self.execute_command('XACK', name, groupname, *ids)

    async def xautoclaim(self, name, groupname, consumername, min_idle_time,
                         start_id=0, count=None, justid=False):
        """
        Transfers ownership of pending stream entries that match the specified
        criteria. Conceptually, equivalent to calling XPENDING and then XCLAIM,
        but provides a more straightforward way to deal with message delivery
        failures via SCAN-like semantics.
        name: name of the stream.
        groupname: name of the consumer group.
        consumername: name of a consumer that claims the message.
        min_idle_time: filter messages that were idle less than this amount of
        milliseconds.
        start_id: filter messages with equal or greater ID.
        count: optional integer, upper limit of the number of entries that the
        command attempts to claim. Set to 100 by default.
        justid: optional boolean, false by default. Return just an array of IDs
        of messages successfully claimed, without returning the actual message

        For more information check https://redis.io/commands/xautoclaim
        """
        try:
            if int(min_idle_time) < 0:
                raise DataError("XAUTOCLAIM min_idle_time must be a non"
                                "negative integer")
        except TypeError:
            pass

        kwargs = {}
        pieces = [name, groupname, consumername, min_idle_time, start_id]

        try:
            if int(count) < 0:
                raise DataError("XPENDING count must be a integer >= 0")
            pieces.extend([b'COUNT', count])
        except TypeError:
            pass
        if justid:
            pieces.append(b'JUSTID')
            kwargs['parse_justid'] = True

        return await self.execute_command('XAUTOCLAIM', *pieces, **kwargs)
>>>>>>> 6fc1f3bf

    async def xclaim(self, name, groupname, consumername, min_idle_time, message_ids,
                     idle=None, time=None, retrycount=None, force=False,
                     justid=False):
        """
        Changes the ownership of a pending message.
        name: name of the stream.
        groupname: name of the consumer group.
        consumername: name of a consumer that claims the message.
        min_idle_time: filter messages that were idle less than this amount of
        milliseconds
        message_ids: non-empty list or tuple of message IDs to claim
        idle: optional. Set the idle time (last time it was delivered) of the
         message in ms
        time: optional integer. This is the same as idle but instead of a
         relative amount of milliseconds, it sets the idle time to a specific
         Unix time (in milliseconds).
        retrycount: optional integer. set the retry counter to the specified
         value. This counter is incremented every time a message is delivered
         again.
        force: optional boolean, false by default. Creates the pending message
         entry in the PEL even if certain specified IDs are not already in the
         PEL assigned to a different client.
        justid: optional boolean, false by default. Return just an array of IDs
         of messages successfully claimed, without returning the actual message

         For more information check https://redis.io/commands/xclaim
        """
        if not isinstance(min_idle_time, int) or min_idle_time < 0:
            raise DataError("XCLAIM min_idle_time must be a non negative "
                            "integer")
        if not isinstance(message_ids, (list, tuple)) or not message_ids:
            raise DataError("XCLAIM message_ids must be a non empty list or "
                            "tuple of message IDs to claim")

        kwargs = {}
        pieces = [name, groupname, consumername, str(min_idle_time)]
        pieces.extend(list(message_ids))

        if idle is not None:
            if not isinstance(idle, int):
                raise DataError("XCLAIM idle must be an integer")
            pieces.extend((b'IDLE', str(idle)))
        if time is not None:
            if not isinstance(time, int):
                raise DataError("XCLAIM time must be an integer")
            pieces.extend((b'TIME', str(time)))
        if retrycount is not None:
            if not isinstance(retrycount, int):
                raise DataError("XCLAIM retrycount must be an integer")
            pieces.extend((b'RETRYCOUNT', str(retrycount)))

        if force:
            if not isinstance(force, bool):
                raise DataError("XCLAIM force must be a boolean")
            pieces.append(b'FORCE')
        if justid:
            if not isinstance(justid, bool):
                raise DataError("XCLAIM justid must be a boolean")
            pieces.append(b'JUSTID')
            kwargs['parse_justid'] = True
        return await self.execute_command('XCLAIM', *pieces, **kwargs)

    async def xgroup_create(self, name, groupname, id='$', mkstream=False):
        """
        Create a new consumer group associated with a stream.
        name: name of the stream.
        groupname: name of the consumer group.
        id: ID of the last item in the stream to consider already delivered.

        For more information check https://redis.io/commands/xgroup-create
        """
        pieces = ['XGROUP CREATE', name, groupname, id]
        if mkstream:
            pieces.append(b'MKSTREAM')
        return await self.execute_command(*pieces)

    async def xgroup_setid(self, name, groupname, id):
        """
        Set the consumer group last delivered ID to something else.
        name: name of the stream.
        groupname: name of the consumer group.
        id: ID of the last item in the stream to consider already delivered.

        For more information check https://redis.io/commands/xgroup-setid
        """
        return await self.execute_command('XGROUP SETID', name, groupname, id)

    async def xgroup_destroy(self, name: str, groupname: str) -> int:
        """
        Destroy a consumer group.
        name: name of the stream.
        groupname: name of the consumer group.

        For more information check https://redis.io/commands/xgroup-destroy
        """
        return await self.execute_command('XGROUP DESTROY', name, groupname)

    async def xgroup_createconsumer(self, name, groupname, consumername):
        """
        Consumers in a consumer group are auto-created every time a new
        consumer name is mentioned by some command.
        They can be explicitly created by using this command.
        name: name of the stream.
        groupname: name of the consumer group.
        consumername: name of consumer to create.

        See: https://redis.io/commands/xgroup-createconsumer
<<<<<<< HEAD
        """
        return await self.execute_command('XGROUP CREATECONSUMER', name, groupname,
                                          consumername)

    async def xgroup_delconsumer(self, name, groupname, consumername):
        """
        Remove a specific consumer from a consumer group.
        Returns the number of pending messages that the consumer had before it
        was deleted.
        name: name of the stream.
        groupname: name of the consumer group.
        consumername: name of consumer to delete

        For more information check https://redis.io/commands/xgroup-delconsumer
        """
        return await self.execute_command('XGROUP DELCONSUMER', name, groupname,
                                          consumername)

    async def xpending_range(self, name, groupname, idle=None,
                             min=None, max=None, count=None,
                             consumername=None):
        """
=======
        """
        return await self.execute_command('XGROUP CREATECONSUMER', name, groupname,
                                          consumername)

    async def xgroup_delconsumer(self, name, groupname, consumername):
        """
        Remove a specific consumer from a consumer group.
        Returns the number of pending messages that the consumer had before it
        was deleted.
        name: name of the stream.
        groupname: name of the consumer group.
        consumername: name of consumer to delete

        For more information check https://redis.io/commands/xgroup-delconsumer
        """
        return await self.execute_command('XGROUP DELCONSUMER', name, groupname,
                                          consumername)

    async def xpending_range(self, name, groupname, idle=None,
                             min=None, max=None, count=None,
                             consumername=None):
        """
>>>>>>> 6fc1f3bf
        Returns information about pending messages, in a range.

        name: name of the stream.
        groupname: name of the consumer group.
        idle: available from  version 6.2. filter entries by their
        idle-time, given in milliseconds (optional).
        min: minimum stream ID.
        max: maximum stream ID.
        count: number of messages to return
        consumername: name of a consumer to filter by (optional).
        """
        if {min, max, count} == {None}:
            if idle is not None or consumername is not None:
                raise DataError("if XPENDING is provided with idle time"
                                " or consumername, it must be provided"
                                " with min, max and count parameters")
            return self.xpending(name, groupname)

        pieces = [name, groupname]
        if min is None or max is None or count is None:
            raise DataError("XPENDING must be provided with min, max "
                            "and count parameters, or none of them.")
        # idle
        try:
            if int(idle) < 0:
                raise DataError("XPENDING idle must be a integer >= 0")
            pieces.extend(['IDLE', idle])
        except TypeError:
            pass
        # count
        try:
            if int(count) < 0:
                raise DataError("XPENDING count must be a integer >= 0")
            pieces.extend([min, max, count])
        except TypeError:
            pass
        # consumername
        if consumername:
            pieces.append(consumername)

        return await self.execute_command('XPENDING', *pieces, parse_detail=True)<|MERGE_RESOLUTION|>--- conflicted
+++ resolved
@@ -55,8 +55,6 @@
     if response is None:
         return []
     return [[r[0], parse_stream_list(r[1])] for r in response]
-<<<<<<< HEAD
-=======
 
 
 def parse_xclaim(response, **options):
@@ -94,15 +92,10 @@
         'max': response[2],
         'consumers': consumers
     }
->>>>>>> 6fc1f3bf
-
 
 class StreamsCommandMixin:
     RESPONSE_CALLBACKS = dict_merge(
-<<<<<<< HEAD
-=======
         string_keys_to_dict('XACK XDEL XLEN XTRIM', int),
->>>>>>> 6fc1f3bf
         string_keys_to_dict('XREVRANGE XRANGE', parse_stream_list),
         string_keys_to_dict('XREAD XREADGROUP', parse_xread),
         {
@@ -111,15 +104,11 @@
             'XINFO CONSUMERS': parse_list_of_dicts,
             'XGROUP SETID': bool_ok,
             'XGROUP CREATE': bool_ok,
-<<<<<<< HEAD
-            'XGROUP DESTROY': bool
-=======
             'XGROUP DESTROY': bool,
             'XCLAIM': parse_xclaim,
             'XAUTOCLAIM': parse_xautoclaim,
             'XGROUP DELCONSUMER': int,
             'XPENDING': parse_xpending
->>>>>>> 6fc1f3bf
         },
     )
 
@@ -378,7 +367,6 @@
         Returns general information about the consumers in the group.
         name: name of the stream.
         groupname: name of the consumer group.
-<<<<<<< HEAD
 
         For more information check https://redis.io/commands/xinfo-consumers
         """
@@ -421,49 +409,6 @@
         For more information check https://redis.io/commands/xack
         """
         return await self.execute_command('XACK', name, groupname, *ids)
-=======
-
-        For more information check https://redis.io/commands/xinfo-consumers
-        """
-        return await self.execute_command('XINFO CONSUMERS', name, groupname)
-
-    async def xinfo_groups(self, name: str) -> str:
-        """
-        Returns general information about the consumer groups of the stream.
-        name: name of the stream.
-
-        For more information check https://redis.io/commands/xinfo-groups
-        """
-        return self.execute_command('XINFO GROUPS', name)
-
-    async def xinfo_stream(self, name, full=False, count=None):
-        """
-        Returns general information about the stream.
-        name: name of the stream.
-        full: optional boolean, false by default. Return full summary
-
-        For more information check https://redis.io/commands/xinfo-stream
-        """
-        pieces = [name]
-        options = {}
-        if full:
-            pieces.append(b'FULL')
-            options = {'full': full}
-        if count is not None:
-            pieces.append(b'COUNT')
-            pieces.append(count)
-        return await self.execute_command('XINFO STREAM', *pieces, **options)
-
-    async def xack(self, name, groupname, *ids):
-        """
-        Acknowledges the successful processing of one or more messages.
-        name: name of the stream.
-        groupname: name of the consumer group.
-        *ids: message ids to acknowledge.
-
-        For more information check https://redis.io/commands/xack
-        """
-        return await self.execute_command('XACK', name, groupname, *ids)
 
     async def xautoclaim(self, name, groupname, consumername, min_idle_time,
                          start_id=0, count=None, justid=False):
@@ -506,7 +451,6 @@
             kwargs['parse_justid'] = True
 
         return await self.execute_command('XAUTOCLAIM', *pieces, **kwargs)
->>>>>>> 6fc1f3bf
 
     async def xclaim(self, name, groupname, consumername, min_idle_time, message_ids,
                      idle=None, time=None, retrycount=None, force=False,
@@ -615,7 +559,6 @@
         consumername: name of consumer to create.
 
         See: https://redis.io/commands/xgroup-createconsumer
-<<<<<<< HEAD
         """
         return await self.execute_command('XGROUP CREATECONSUMER', name, groupname,
                                           consumername)
@@ -638,30 +581,6 @@
                              min=None, max=None, count=None,
                              consumername=None):
         """
-=======
-        """
-        return await self.execute_command('XGROUP CREATECONSUMER', name, groupname,
-                                          consumername)
-
-    async def xgroup_delconsumer(self, name, groupname, consumername):
-        """
-        Remove a specific consumer from a consumer group.
-        Returns the number of pending messages that the consumer had before it
-        was deleted.
-        name: name of the stream.
-        groupname: name of the consumer group.
-        consumername: name of consumer to delete
-
-        For more information check https://redis.io/commands/xgroup-delconsumer
-        """
-        return await self.execute_command('XGROUP DELCONSUMER', name, groupname,
-                                          consumername)
-
-    async def xpending_range(self, name, groupname, idle=None,
-                             min=None, max=None, count=None,
-                             consumername=None):
-        """
->>>>>>> 6fc1f3bf
         Returns information about pending messages, in a range.
 
         name: name of the stream.
