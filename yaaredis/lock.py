import asyncio
import contextvars
import logging
import time as mod_time
import uuid

<<<<<<< HEAD
from .connection import ClusterConnection
from .exceptions import LockError
from .exceptions import WatchError
from .utils import b
from .utils import dummy
from .typing import Number, BasePipeline
=======
from yaaredis.connection import ClusterConnection
from yaaredis.exceptions import LockError, WatchError
from yaaredis.utils import b, dummy
from yaaredis.typing import Number, BasePipeline
>>>>>>> 1bda94a6

logger = logging.getLogger(__name__)


class Lock:
    """
    A shared, distributed Lock. Using Redis for locking allows the Lock
    to be shared across processes and/or machines.

    It's left to the user to resolve deadlock issues and make sure
    multiple clients play nicely together.
    """
    # pylint: disable=too-many-instance-attributes

    def __init__(self, redis, name, timeout=None, sleep=0.1,
                 blocking=True, blocking_timeout=None, thread_local=True):
        """
        Create a new Lock instance named ``name`` using the Redis client
        supplied by ``redis``.

        ``timeout`` indicates a maximum life for the lock.
        By default, it will remain locked until release() is called.
        ``timeout`` can be specified as a float or integer, both representing
        the number of seconds to wait.

        ``sleep`` indicates the amount of time to sleep per loop iteration
        when the lock is in blocking mode and another client is currently
        holding the lock.

        ``blocking`` indicates whether calling ``acquire`` should block until
        the lock has been acquired or to fail immediately, causing ``acquire``
        to return False and the lock not being acquired. Defaults to True.
        Note this value can be overridden by passing a ``blocking``
        argument to ``acquire``.

        ``blocking_timeout`` indicates the maximum amount of time in seconds to
        spend trying to acquire the lock. A value of ``None`` indicates
        continue trying forever. ``blocking_timeout`` can be specified as a
        float or integer, both representing the number of seconds to wait.

        ``thread_local`` indicates whether the lock token is placed in
        thread-local storage. By default, the token is placed in thread local
        storage so that a thread only sees its token, not a token set by
        another thread. Consider the following timeline:

            time: 0, thread-1 acquires `my-lock`, with a timeout of 5 seconds.
                     thread-1 sets the token to "abc"
            time: 1, thread-2 blocks trying to acquire `my-lock` using the
                     Lock instance.
            time: 5, thread-1 has not yet completed. redis expires the lock
                     key.
            time: 5, thread-2 acquired `my-lock` now that it's available.
                     thread-2 sets the token to "xyz"
            time: 6, thread-1 finishes its work and calls release(). if the
                     token is *not* stored in thread local storage, then
                     thread-1 would see the token value as "xyz" and would be
                     able to successfully release the thread-2's lock.

        In some use cases it's necessary to disable thread local storage. For
        example, if you have code where one thread acquires a lock and passes
        that lock instance to a worker thread to release later. If thread
        local storage isn't disabled in this case, the worker thread won't see
        the token set by the thread that acquired the lock. Our assumption
        is that these cases aren't common and as such default to using
        thread local storage.
        """
        self.redis = redis
        self.name = name
        self.timeout = timeout
        self.sleep = sleep
        self.blocking = blocking
        self.blocking_timeout = blocking_timeout
        self.thread_local = bool(thread_local)
        self.local = contextvars.ContextVar(
            'token', default=None) if self.thread_local else dummy()  # type: contextvars.ContextVar[bytes]
        if self.timeout and self.sleep > self.timeout:
            raise LockError("'sleep' must be less than 'timeout'")

    async def __aenter__(self):
        # force blocking, as otherwise the user would have to check whether
        # the lock was actually acquired or not.
        await self.acquire(blocking=True)
        return self

    async def __aexit__(self, exc_type, exc_value, traceback):
        await self.release()

    async def acquire(self, blocking=None, blocking_timeout=None):
        """
        Use Redis to hold a shared, distributed lock named ``name``.
        Returns True once the lock is acquired.

        If ``blocking`` is False, always return immediately. If the lock
        was acquired, return True, otherwise return False.

        ``blocking_timeout`` specifies the maximum number of seconds to
        wait trying to acquire the lock.
        """
        sleep = self.sleep
        token = b(uuid.uuid1().hex)
        if blocking is None:
            blocking = self.blocking
        if blocking_timeout is None:
            blocking_timeout = self.blocking_timeout
        stop_trying_at = None
        if blocking_timeout is not None:
            stop_trying_at = mod_time.time() + blocking_timeout
        while True:
            if await self.do_acquire(token):
                self.local.set(token)
                return True
            if not blocking:
                return False
            if stop_trying_at is not None and mod_time.time() > stop_trying_at:
                return False

            await asyncio.sleep(sleep)

    async def do_acquire(self, token):
        if self.timeout:
            # convert to milliseconds
            timeout = int(self.timeout * 1000)
        else:
            timeout = None
        return await self.redis.set(self.name, token, nx=True, px=timeout)

    async def release(self):
        """Releases the already acquired lock"""
        expected_token = self.local.get()
        if expected_token is None:
            raise LockError('Cannot release an unlocked lock')
        self.local.set(None)
        await self.do_release(expected_token)

    async def do_release(self, expected_token: bytes):
        name = self.name

        async def execute_release(pipe: BasePipeline):
            lock_value = await pipe.get(name)
            if b(lock_value) != expected_token:
                raise LockError("Cannot release a lock that's no longer owned")
            await pipe.delete(name)

        await self.redis.transaction(execute_release, name)

    async def extend(self, additional_time: Number):
        """
        Adds more time to an already acquired lock.

        ``additional_time`` can be specified as an integer or a float, both
        representing the number of seconds to add.
        """
        if self.local.get() is None:
            raise LockError('Cannot extend an unlocked lock')
        if self.timeout is None:
            raise LockError('Cannot extend a lock with no timeout')
        return await self.do_extend(additional_time)

    async def do_extend(self, additional_time):
        pipe = await self.redis.pipeline()  # type: BasePipeline
        await pipe.watch(self.name)
        lock_value = await pipe.get(self.name)
        if lock_value != self.local.get():
            raise LockError("Cannot extend a lock that's no longer owned")
        expiration = await pipe.pttl(self.name)
        if expiration is None or expiration < 0:
            # Redis evicted the lock key between the previous get() and now
            # we'll handle this when we call pexpire()
            expiration = 0
        pipe.multi()
        await pipe.pexpire(self.name, expiration + int(additional_time * 1000))

        try:
            response = await pipe.execute()
        except WatchError as e:
            # someone else acquired the lock
            raise LockError(
                "Cannot extend a lock that's no longer owned") from e

        if not response[0]:
            # pexpire returns False if the key doesn't exist
            raise LockError("Cannot extend a lock that's no longer owned")
        return True


class LuaLock(Lock):
    """
    A lock implementation that uses Lua scripts rather than pipelines
    and watches.
    """
    lua_release = None
    lua_extend = None

    # KEYS[1] - lock name
    # ARGS[1] - token
    # return 1 if the lock was released, otherwise 0
    LUA_RELEASE_SCRIPT = """
        local token = redis.call('get', KEYS[1])
        if not token or token ~= ARGV[1] then
            return 0
        end
        redis.call('del', KEYS[1])
        return 1
    """

    # KEYS[1] - lock name
    # ARGS[1] - token
    # ARGS[2] - additional milliseconds
    # return 1 if the locks time was extended, otherwise 0
    LUA_EXTEND_SCRIPT = """
        local token = redis.call('get', KEYS[1])
        if not token or token ~= ARGV[1] then
            return 0
        end
        local expiration = redis.call('pttl', KEYS[1])
        if not expiration then
            expiration = 0
        end
        if expiration < 0 then
            return 0
        end
        redis.call('pexpire', KEYS[1], expiration + ARGV[2])
        return 1
    """

    def __init__(self, *args, **kwargs):
        super().__init__(*args, **kwargs)
        LuaLock.register_scripts(self.redis)

    @classmethod
    def register_scripts(cls, redis):
        if cls.lua_release is None:
            cls.lua_release = redis.register_script(cls.LUA_RELEASE_SCRIPT)
        if cls.lua_extend is None:
            cls.lua_extend = redis.register_script(cls.LUA_EXTEND_SCRIPT)

    async def do_release(self, expected_token):
        if not bool(await self.lua_release.execute(keys=[self.name],
                                                   args=[expected_token],
                                                   client=self.redis)):
            raise LockError("Cannot release a lock that's no longer owned")

    async def do_extend(self, additional_time):
        additional_time = int(additional_time * 1000)
        if not bool(await self.lua_extend.execute(keys=[self.name],
                                                  args=[
                                                      self.local.get(), additional_time],
                                                  client=self.redis)):
            raise LockError("Cannot extend a lock that's no longer owned")
        return True


class ClusterLock(LuaLock):
    """
    Cluster lock is supposed to solve lock problem in redis cluster.
    Since high availability is provided by redis cluster using master-slave model,
    the kind of lock aims to solve the fail-over problem referred in distributed lock
    post given by redis official.

    Why not use Redlock algorithm provided by official directly?
    It is impossible to make a key hashed to different nodes
    in a redis cluster and hard to generate keys
    in a specific rule and make sure they do not migrated in cluster.
    In the worst situation, all key slots may exists in one node.
    Then the availability will be the same as one key in one node.
    For more discussion please see:
    https://github.com/NoneGG/yaaredis/issues/55

    My solution is to take advantage of `READONLY` mode of slaves to ensure
    the lock key is synced from master to N/2 + 1 of its slaves to avoid the fail-over problem.
    Since it is a single-key solution, the migration problem also do no matter.

    Please read these article below before using this cluster lock in your app.
    https://redis.io/topics/distlock
    http://martin.kleppmann.com/2016/02/08/how-to-do-distributed-locking.html
    http://antirez.com/news/101
    """

    def __init__(self, *args, **kwargs):
        super().__init__(*args, **kwargs)
        if not self.timeout:
            raise LockError('timeout must be provided for cluster lock')

    async def check_lock_in_slaves(self, token):
        node_manager = self.redis.connection_pool.nodes
        slot = node_manager.keyslot(self.name)
        master_node_id = node_manager.node_from_slot(slot)['node_id']
        slave_nodes = await self.redis.cluster_slaves(master_node_id)
        count, quorum = 0, (len(slave_nodes) // 2) + 1
        conn_kwargs = self.redis.connection_pool.connection_kwargs
        conn_kwargs['readonly'] = True
        for node in slave_nodes:
            try:
                # todo: a little bit dirty here, try to reuse StrictRedis later
                # todo: it may be optimized by using a new connection pool
                conn = ClusterConnection(
                    host=node['host'], port=node['port'], **conn_kwargs)
                await conn.send_command('get', self.name)
                res = await conn.read_response()
                if res == token:
                    count += 1
                if count >= quorum:
                    return True
            except Exception:
                logger.exception('error during check lock %s status in slave nodes',
                                 self.name)
        return False

    async def acquire(self, blocking=None, blocking_timeout=None):
        """
        Use Redis to hold a shared, distributed lock named ``name``.
        Returns True once the lock is acquired.

        If ``blocking`` is False, always return immediately. If the lock
        was acquired, return True, otherwise return False.

        ``blocking_timeout`` specifies the maximum number of seconds to
        wait trying to acquire the lock. It should not be greater than
        expire time of the lock
        """
        sleep = self.sleep
        token = b(uuid.uuid1().hex)
        if blocking is None:
            blocking = self.blocking
        if blocking_timeout is None:
            blocking_timeout = self.blocking_timeout
        blocking_timeout = blocking_timeout or self.timeout
        stop_trying_at = mod_time.time() + min(blocking_timeout, self.timeout)

        while True:
            if await self.do_acquire(token):
                lock_acquired_at = mod_time.time()
                if await self.check_lock_in_slaves(token):
                    check_finished_at = mod_time.time()
                    # if time expends on acquiring lock is greater than given time
                    # the lock should be released manually
                    if check_finished_at > stop_trying_at:
                        await self.do_release(token)
                        return False
                    self.local.set(token)
                    # validity time is considered to be the
                    # initial validity time minus the time elapsed during check
                    await self.do_extend(lock_acquired_at - check_finished_at)
                    return True

                await self.do_release(token)
                return False

            if not blocking or mod_time.time() > stop_trying_at:
                return False

            await asyncio.sleep(sleep)

    async def do_release(self, expected_token):
        await super().do_release(expected_token)
        if await self.check_lock_in_slaves(expected_token):
            raise LockError('Lock is released in master but not in slave yet')<|MERGE_RESOLUTION|>--- conflicted
+++ resolved
@@ -4,19 +4,10 @@
 import time as mod_time
 import uuid
 
-<<<<<<< HEAD
-from .connection import ClusterConnection
-from .exceptions import LockError
-from .exceptions import WatchError
-from .utils import b
-from .utils import dummy
-from .typing import Number, BasePipeline
-=======
 from yaaredis.connection import ClusterConnection
 from yaaredis.exceptions import LockError, WatchError
 from yaaredis.utils import b, dummy
 from yaaredis.typing import Number, BasePipeline
->>>>>>> 1bda94a6
 
 logger = logging.getLogger(__name__)
 
