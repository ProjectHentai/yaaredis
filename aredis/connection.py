import asyncio
import functools
import os
import platform
import socket
import ssl
import sys
import time
import warnings
import inspect
from concurrent.futures import CancelledError
from io import BytesIO

from aredis.exceptions import (ConnectionError, TimeoutError,
                               RedisError, ExecAbortError,
                               BusyLoadingError, NoScriptError,
                               ReadOnlyError, ResponseError,
                               InvalidResponse, AskError,
                               MovedError, TryAgainError,
                               ClusterDownError, ClusterCrossSlotError)
from aredis.utils import b, nativestr, LOOP_DEPRECATED

try:
    import hiredis
    HIREDIS_AVAILABLE = True
except ImportError:
    HIREDIS_AVAILABLE = False


SYM_STAR = b('*')
SYM_DOLLAR = b('$')
SYM_CRLF = b('\r\n')
SYM_LF = b('\n')
SYM_EMPTY = b('')


async def exec_with_timeout(coroutine, timeout, *, loop=None):
    try:
<<<<<<< HEAD
        if LOOP_DEPRECATED:
=======
        python_version = platform.python_version()
        if python_version.startswith("3.8"):
>>>>>>> 189e66a2
            return await asyncio.wait_for(coroutine, timeout)
        else:
            return await asyncio.wait_for(coroutine, timeout, loop=loop)
    except asyncio.TimeoutError as exc:
        raise TimeoutError(exc)


class SocketBuffer(object):
    def __init__(self, stream_reader, read_size):
        self._stream = stream_reader
        self.read_size = read_size
        self._buffer = BytesIO()
        # number of bytes written to the buffer from the socket
        self.bytes_written = 0
        # number of bytes read from the buffer
        self.bytes_read = 0

    @property
    def length(self):
        return self.bytes_written - self.bytes_read

    async def _read_from_socket(self, length=None):
        buf = self._buffer
        buf.seek(self.bytes_written)
        marker = 0

        try:
            while True:
                data = await self._stream.read(self.read_size)
                # an empty string indicates the server shutdown the socket
                if isinstance(data, bytes) and len(data) == 0:
                    raise ConnectionError('Socket closed on remote end')
                buf.write(data)
                data_length = len(data)
                self.bytes_written += data_length
                marker += data_length

                if length is not None and length > marker:
                    continue
                break
        except socket.error:
            e = sys.exc_info()[1]
            raise ConnectionError("Error while reading from socket: %s" %
                                  (e.args,))

    async def read(self, length):
        length = length + 2  # make sure to read the \r\n terminator
        # make sure we've read enough data from the socket
        if length > self.length:
            await self._read_from_socket(length - self.length)

        self._buffer.seek(self.bytes_read)
        data = self._buffer.read(length)
        self.bytes_read += len(data)

        # purge the buffer when we've consumed it all so it doesn't
        # grow forever
        if self.bytes_read == self.bytes_written:
            self.purge()

        return data[:-2]

    async def readline(self):
        buf = self._buffer
        buf.seek(self.bytes_read)
        data = buf.readline()
        while not data.endswith(SYM_CRLF):
            # there's more data in the socket that we need
            await self._read_from_socket()
            buf.seek(self.bytes_read)
            data = buf.readline()

        self.bytes_read += len(data)

        # purge the buffer when we've consumed it all so it doesn't
        # grow forever
        if self.bytes_read == self.bytes_written:
            self.purge()

        return data[:-2]

    def purge(self):
        self._buffer.seek(0)
        self._buffer.truncate()
        self.bytes_written = 0
        self.bytes_read = 0

    def close(self):
        try:
            self.purge()
            self._buffer.close()
        except:
            # issue #633 suggests the purge/close somehow raised a
            # BadFileDescriptor error. Perhaps the client ran out of
            # memory or something else? It's probably OK to ignore
            # any error being raised from purge/close since we're
            # removing the reference to the instance below.
            pass
        self._buffer = None
        self._sock = None


class BaseParser(object):
    "Plain Python parsing class"

    EXCEPTION_CLASSES = {
        'ERR': {
            'max number of clients reached': ConnectionError
        },
        'EXECABORT': ExecAbortError,
        'LOADING': BusyLoadingError,
        'NOSCRIPT': NoScriptError,
        'READONLY': ReadOnlyError,
        'ASK': AskError,
        'TRYAGAIN': TryAgainError,
        'MOVED': MovedError,
        'CLUSTERDOWN': ClusterDownError,
        'CROSSSLOT': ClusterCrossSlotError,
    }

    def parse_error(self, response):
        "Parse an error response"
        error_code = response.split(' ')[0]
        if error_code in self.EXCEPTION_CLASSES:
            response = response[len(error_code) + 1:]
            exception_class = self.EXCEPTION_CLASSES[error_code]
            if isinstance(exception_class, dict):
                exception_class = exception_class.get(response, ResponseError)
            return exception_class(response)
        return ResponseError(response)


class PythonParser(BaseParser):
    def __init__(self, read_size):
        self._stream = None
        self._buffer = None
        self._read_size = read_size
        self.encoding = None

    def __del__(self):
        try:
            self.on_disconnect()
        except Exception:
            pass

    def on_connect(self, connection):
        "Called when the stream connects"
        self._stream = connection._reader
        self._buffer = SocketBuffer(self._stream, self._read_size)
        if connection.decode_responses:
            self.encoding = connection.encoding

    def on_disconnect(self):
        "Called when the stream disconnects"
        if self._stream is not None:
            self._stream = None
        if self._buffer is not None:
            self._buffer.close()
            self._buffer = None
        self.encoding = None

    def can_read(self):
        return self._buffer and bool(self._buffer.length)

    async def read_response(self):
        if not self._buffer:
            raise ConnectionError('Socket closed on remote end')
        response = await self._buffer.readline()
        if not response:
            raise ConnectionError('Socket closed on remote end')

        byte, response = chr(response[0]), response[1:]

        if byte not in ('-', '+', ':', '$', '*'):
            raise InvalidResponse("Protocol Error: %s, %s" %
                                  (str(byte), str(response)))

        # server returned an error
        if byte == '-':
            response = response.decode()
            error = self.parse_error(response)
            # if the error is a ConnectionError, raise immediately so the user
            # is notified
            if isinstance(error, ConnectionError):
                raise error
            # otherwise, we're dealing with a ResponseError that might belong
            # inside a pipeline response. the connection's read_response()
            # and/or the pipeline's execute() will raise this error if
            # necessary, so just return the exception instance here.
            return error
        # single value
        elif byte == '+':
            pass
        # int value
        elif byte == ':':
            response = int(response)
        # bulk response
        elif byte == '$':
            length = int(response)
            if length == -1:
                return None
            response = await self._buffer.read(length)
        # multi-bulk response
        elif byte == '*':
            length = int(response)
            if length == -1:
                return None
            response = []
            for i in range(length):
                response.append(await self.read_response())
        if isinstance(response, bytes) and self.encoding:
            response = response.decode(self.encoding)
        return response


class HiredisParser(BaseParser):
    "Parser class for connections using Hiredis"

    def __init__(self, read_size):
        if not HIREDIS_AVAILABLE:
            raise RedisError("Hiredis is not installed")
        self._stream = None
        self._reader = None
        self._read_size = read_size

    def __del__(self):
        try:
            self.on_disconnect()
        except Exception:
            pass

    def can_read(self):
        if not self._reader:
            raise ConnectionError("Socket closed on remote end")

        if self._next_response is False:
            self._next_response = self._reader.gets()
        return self._next_response is not False

    def on_connect(self, connection):
        self._stream = connection._reader
        kwargs = {
            'protocolError': InvalidResponse,
            'replyError': ResponseError,
        }
        if connection.decode_responses:
            kwargs['encoding'] = connection.encoding
        self._reader = hiredis.Reader(**kwargs)
        self._next_response = False

    def on_disconnect(self):
        if self._stream is not None:
            self._stream = None
        self._reader = None
        self._next_response = False

    async def read_response(self):
        if not self._stream:
            raise ConnectionError("Socket closed on remote end")

        # _next_response might be cached from a can_read() call
        if self._next_response is not False:
            response = self._next_response
            self._next_response = False
            return response

        response = self._reader.gets()
        while response is False:
            try:
                buffer = await self._stream.read(self._read_size)
            # CancelledError will be caught by client so that command won't be retried again
            # For more detailed discussion please see https://github.com/NoneGG/aredis/issues/56
            except CancelledError:
                raise
            except Exception:
                e = sys.exc_info()[1]
                raise ConnectionError("Error {} while reading from stream: {}".format(type(e), e.args))
            if not buffer:
                raise ConnectionError("Socket closed on remote end")
            self._reader.feed(buffer)
            response = self._reader.gets()
        if isinstance(response, ResponseError):
            response = self.parse_error(response.args[0])
        return response


if HIREDIS_AVAILABLE:
    DefaultParser = HiredisParser
else:
    DefaultParser = PythonParser


class RedisSSLContext:
    def __init__(self, keyfile=None, certfile=None,
                 cert_reqs=None, ca_certs=None):
        self.keyfile = keyfile
        self.certfile = certfile
        if cert_reqs is None:
            self.cert_reqs = ssl.CERT_NONE
        elif isinstance(cert_reqs, str):
            CERT_REQS = {
                'none': ssl.CERT_NONE,
                'optional': ssl.CERT_OPTIONAL,
                'required': ssl.CERT_REQUIRED
            }
            if cert_reqs not in CERT_REQS:
                raise RedisError(
                    "Invalid SSL Certificate Requirements Flag: %s" %
                    cert_reqs)
            self.cert_reqs = CERT_REQS[cert_reqs]
        self.ca_certs = ca_certs
        self.context = None

    def get(self):
        if not self.keyfile:
            self.context = ssl.create_default_context(cafile=self.ca_certs)
        else:
            self.context = ssl.SSLContext(ssl.PROTOCOL_SSLv23)
            self.context.verify_mode = self.cert_reqs
            self.context.load_cert_chain(certfile=self.certfile,
                                         keyfile=self.keyfile)
            self.context.load_verify_locations(self.ca_certs)
        return self.context


class BaseConnection:
    description = 'BaseConnection'

    def __init__(self, retry_on_timeout=False, stream_timeout=None,
                 parser_class=DefaultParser, reader_read_size=65535,
                 encoding='utf-8', decode_responses=False,
                 *, loop=None):
        self._parser = parser_class(reader_read_size)
        self._stream_timeout = stream_timeout
        self._reader = None
        self._writer = None
        self.password = ''
        self.db = ''
        self.pid = os.getpid()
        self.retry_on_timeout = retry_on_timeout
        self._description_args = dict()
        self._connect_callbacks = list()
        self.encoding = encoding
        self.decode_responses = decode_responses
        self.loop = loop
        # flag to show if a connection is waiting for response
        self.awaiting_response = False
        self.last_active_at = time.time()

    def __repr__(self):
        return self.description.format(**self._description_args)

    def __del__(self):
        try:
            self.disconnect()
        except Exception:
            pass

    def register_connect_callback(self, callback):
        self._connect_callbacks.append(callback)

    def clear_connect_callbacks(self):
        self._connect_callbacks = list()

    async def can_read(self):
        "See if there's data that can be read."
        if not (self._reader and self._writer):
            await self.connect()
        return self._parser.can_read()

    async def connect(self):
        try:
            await self._connect()
        except Exception as exc:
            raise ConnectionError()
        # run any user callbacks. right now the only internal callback
        # is for pubsub channel/pattern resubscription
        for callback in self._connect_callbacks:
            task = callback(self)
            # typing.Awaitable is not available in Python3.5
            # so use inspect.isawaitable instead
            # according to issue https://github.com/NoneGG/aredis/issues/77
            if inspect.isawaitable(task):
                await task

    async def _connect(self):
        raise NotImplementedError

    async def on_connect(self):
        self._parser.on_connect(self)

        # if a password is specified, authenticate
        if self.password:
            await self.send_command('AUTH', self.password)
            if nativestr(await self.read_response()) != 'OK':
                raise ConnectionError('Invalid Password')

        # if a database is specified, switch to it
        if self.db:
            await self.send_command('SELECT', self.db)
            if nativestr(await self.read_response()) != 'OK':
                raise ConnectionError('Invalid Database')
        self.last_active_at = time.time()

    async def read_response(self):
        try:
            response = await exec_with_timeout(self._parser.read_response(), self._stream_timeout, loop=self.loop)
            self.last_active_at = time.time()
        except TimeoutError:
            self.disconnect()
            raise
        if isinstance(response, RedisError):
            raise response
        self.awaiting_response = False
        return response

    async def send_packed_command(self, command):
        "Send an already packed command to the Redis server"
        if not self._writer:
            await self.connect()
        try:
            if isinstance(command, str):
                command = [command]
            self._writer.writelines(command)
        except asyncio.futures.TimeoutError:
            self.disconnect()
            raise TimeoutError("Timeout writing to socket")
        except Exception:
            e = sys.exc_info()[1]
            self.disconnect()
            if len(e.args) == 1:
                errno, errmsg = 'UNKNOWN', e.args[0]
            else:
                errno = e.args[0]
                errmsg = e.args[1]
            raise ConnectionError("Error %s while writing to socket. %s." %
                                  (errno, errmsg))
        except:
            self.disconnect()
            raise

    async def send_command(self, *args):
        if not (self._reader and self._writer):
            await self.connect()
        await self.send_packed_command(self.pack_command(*args))
        self.awaiting_response = True
        self.last_active_at = time.time()

    def encode(self, value):
        "Return a bytestring representation of the value"
        if isinstance(value, bytes):
            return value
        elif isinstance(value, int):
            value = b(str(value))
        elif isinstance(value, float):
            value = b(repr(value))
        elif not isinstance(value, str):
            value = str(value)
        if isinstance(value, str):
            value = value.encode(self.encoding)
        return value

    def disconnect(self):
        "Disconnects from the Redis server"
        self._parser.on_disconnect()
        try:
            self._writer.close()
        except Exception:
            pass
        self._reader = None
        self._writer = None

    def pack_command(self, *args):
        "Pack a series of arguments into the Redis protocol"
        output = []
        # the client might have included 1 or more literal arguments in
        # the command name, e.g., 'CONFIG GET'. The Redis server expects these
        # arguments to be sent separately, so split the first argument
        # manually. All of these arguements get wrapped in the Token class
        # to prevent them from being encoded.
        command = args[0]
        if ' ' in command:
            args = tuple([b(s) for s in command.split()]) + args[1:]
        else:
            args = (b(command),) + args[1:]

        buff = SYM_EMPTY.join(
            (SYM_STAR, b(str(len(args))), SYM_CRLF))
        for arg in map(self.encode, args):
            # to avoid large string mallocs, chunk the command into the
            # output list if we're sending large values
            if len(buff) > 6000 or len(arg) > 6000:
                buff = SYM_EMPTY.join(
                    (buff, SYM_DOLLAR, b(str(len(arg))), SYM_CRLF))
                output.append(buff)
                output.append(b(arg))
                buff = SYM_CRLF
            else:
                buff = SYM_EMPTY.join((buff, SYM_DOLLAR, b(str(len(arg))),
                                       SYM_CRLF, b(arg), SYM_CRLF))
        output.append(buff)
        return output

    def pack_commands(self, commands):
        "Pack multiple commands into the Redis protocol"
        output = []
        pieces = []
        buffer_length = 0

        for cmd in commands:
            for chunk in self.pack_command(*cmd):
                pieces.append(chunk)
                buffer_length += len(chunk)

            if buffer_length > 6000:
                output.append(SYM_EMPTY.join(pieces))
                buffer_length = 0
                pieces = []

        if pieces:
            output.append(SYM_EMPTY.join(pieces))
        return output


class Connection(BaseConnection):
    description = 'Connection<host={host},port={port},db={db}>'

    def __init__(self, host='127.0.0.1', port=6379, password=None,
                 db=0, retry_on_timeout=False, stream_timeout=None, connect_timeout=None,
                 ssl_context=None, parser_class=DefaultParser, reader_read_size=65535,
                 encoding='utf-8', decode_responses=False, socket_keepalive=None,
                 socket_keepalive_options=None, *, loop=None):
        super(Connection, self).__init__(retry_on_timeout, stream_timeout,
                                         parser_class, reader_read_size,
                                         encoding, decode_responses,
                                         loop=loop)
        self.host = host
        self.port = port
        self.password = password
        self.db = db
        self.ssl_context = ssl_context
        self._connect_timeout = connect_timeout
        self._description_args = {
            'host': self.host,
            'port': self.port,
            'db': self.db
        }
        self.socket_keepalive = socket_keepalive
        self.socket_keepalive_options = socket_keepalive_options or {}

    async def _connect(self):
        reader, writer = await exec_with_timeout(
            asyncio.open_connection(host=self.host,
                                    port=self.port,
                                    ssl=self.ssl_context,
                                    loop=self.loop),
            self._connect_timeout,
            loop=self.loop
        )
        self._reader = reader
        self._writer = writer
        sock = writer.transport.get_extra_info('socket')
        if sock is not None:
            sock.setsockopt(socket.IPPROTO_TCP, socket.TCP_NODELAY, 1)
            try:
                # TCP_KEEPALIVE
                if self.socket_keepalive:
                    sock.setsockopt(socket.SOL_SOCKET, socket.SO_KEEPALIVE, 1)
                    for k, v in self.socket_keepalive_options.items():
                        sock.setsockopt(socket.SOL_TCP, k, v)
            except (socket.error, TypeError):
                # `socket_keepalive_options` might contain invalid options
                # causing an error. Do not leave the connection open.
                writer.close()
                raise
        await self.on_connect()


class UnixDomainSocketConnection(BaseConnection):
    description = "UnixDomainSocketConnection<path={path},db={db}>"

    def __init__(self, path='', password=None,
                 db=0, retry_on_timeout=False, stream_timeout=None, connect_timeout=None,
                 ssl_context=None, parser_class=DefaultParser, reader_read_size=65535,
                 encoding='utf-8', decode_responses=False, *, loop=None):
        super(UnixDomainSocketConnection, self).__init__(retry_on_timeout, stream_timeout,
                                                         parser_class, reader_read_size,
                                                         encoding, decode_responses,
                                                         loop=loop)
        self.path = path
        self.db = db
        self.password = password
        self.ssl_context = ssl_context
        self._connect_timeout = connect_timeout
        self._description_args = {
            'path': self.path,
            'db': self.db
        }

    async def _connect(self):
        reader, writer = await exec_with_timeout(
            asyncio.open_unix_connection(path=self.path,
                                         ssl=self.ssl_context,
                                         loop=self.loop),
            self._connect_timeout,
            loop=self.loop
        )
        self._reader = reader
        self._writer = writer
        await self.on_connect()


class ClusterConnection(Connection):
    "Manages TCP communication to and from a Redis server"
    description = "ClusterConnection<host={host},port={port}>"

    def __init__(self, *args, **kwargs):
        self.readonly = kwargs.pop('readonly', False)
        super(ClusterConnection, self).__init__(*args, **kwargs)

    async def on_connect(self):
        """
        Initialize the connection, authenticate and select a database and send READONLY if it is
        set during object initialization.
        """
        if self.db:
            warnings.warn('SELECT DB is not allowed in cluster mode')
            self.db = ''
        await super(ClusterConnection, self).on_connect()
        if self.readonly:
            await self.send_command('READONLY')
            if nativestr(await self.read_response()) != 'OK':
                raise ConnectionError('READONLY command failed')<|MERGE_RESOLUTION|>--- conflicted
+++ resolved
@@ -36,12 +36,7 @@
 
 async def exec_with_timeout(coroutine, timeout, *, loop=None):
     try:
-<<<<<<< HEAD
         if LOOP_DEPRECATED:
-=======
-        python_version = platform.python_version()
-        if python_version.startswith("3.8"):
->>>>>>> 189e66a2
             return await asyncio.wait_for(coroutine, timeout)
         else:
             return await asyncio.wait_for(coroutine, timeout, loop=loop)
