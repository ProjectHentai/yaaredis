from aredis.client import StrictRedis
from aredis.connection import (
    Connection,
    UnixDomainSocketConnection
)
from aredis.pool import ConnectionPool
from aredis.exceptions import (
    AuthenticationError,
    BusyLoadingError,
    ConnectionError,
    DataError,
    InvalidResponse,
    PubSubError,
    ReadOnlyError,
    RedisError,
    ResponseError,
    TimeoutError,
    WatchError
)


<<<<<<< HEAD
__version__ = '1.0.3'
=======
__version__ = '1.0.2'
>>>>>>> 0501a1fe
VERSION = tuple(map(int, __version__.split('.')))

__all__ = [
    'StrictRedis', 'ConnectionPool',
    'Connection', 'UnixDomainSocketConnection',
    'AuthenticationError', 'BusyLoadingError', 'ConnectionError', 'DataError',
    'InvalidResponse', 'PubSubError', 'ReadOnlyError', 'RedisError',
    'ResponseError', 'TimeoutError', 'WatchError'
]<|MERGE_RESOLUTION|>--- conflicted
+++ resolved
@@ -19,11 +19,9 @@
 )
 
 
-<<<<<<< HEAD
+
 __version__ = '1.0.3'
-=======
-__version__ = '1.0.2'
->>>>>>> 0501a1fe
+
 VERSION = tuple(map(int, __version__.split('.')))
 
 __all__ = [
